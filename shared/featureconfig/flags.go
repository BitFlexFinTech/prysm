package featureconfig

import (
	"github.com/urfave/cli/v2"
)

var (
	// AltonaTestnet flag for the multiclient eth2 testnet configuration.
	AltonaTestnet = &cli.BoolFlag{
		Name:  "altona",
		Usage: "This defines the flag through which we can run on the Altona Multiclient Testnet",
	}
	// OnyxTestnet flag for the Prysmatic Labs single-client testnet configuration.
	OnyxTestnet = &cli.BoolFlag{
		Name:  "onyx",
		Usage: "This defines the flag through which we can run on the Onyx Prysm Testnet",
	}
	devModeFlag = &cli.BoolFlag{
		Name:  "dev",
		Usage: "Enable experimental features still in development. These features may not be stable.",
	}
	disableBroadcastSlashingFlag = &cli.BoolFlag{
		Name:  "disable-broadcast-slashings",
		Usage: "Disables broadcasting slashings submitted to the beacon node.",
	}
	writeSSZStateTransitionsFlag = &cli.BoolFlag{
		Name:  "interop-write-ssz-state-transitions",
		Usage: "Write ssz states to disk after attempted state transition",
	}
	disableDynamicCommitteeSubnets = &cli.BoolFlag{
		Name:  "disable-dynamic-committee-subnets",
		Usage: "Disable dynamic committee attestation subnets.",
	}
	// disableForkChoiceUnsafeFlag disables using the LMD-GHOST fork choice to update
	// the head of the chain based on attestations and instead accepts any valid received block
	// as the chain head. UNSAFE, use with caution.
	disableForkChoiceUnsafeFlag = &cli.BoolFlag{
		Name:  "disable-fork-choice-unsafe",
		Usage: "UNSAFE: disable fork choice for determining head of the beacon chain.",
	}
	// disableSSZCache see https://github.com/prysmaticlabs/prysm/pull/4558.
	disableSSZCache = &cli.BoolFlag{
		Name:  "disable-ssz-cache",
		Usage: "Disable ssz state root cache mechanism.",
	}
	skipBLSVerifyFlag = &cli.BoolFlag{
		Name:  "skip-bls-verify",
		Usage: "Whether or not to skip BLS verification of signature at runtime, this is unsafe and should only be used for development",
	}
	enableBackupWebhookFlag = &cli.BoolFlag{
		Name:  "enable-db-backup-webhook",
		Usage: "Serve HTTP handler to initiate database backups. The handler is served on the monitoring port at path /db/backup.",
	}
	kafkaBootstrapServersFlag = &cli.StringFlag{
		Name:  "kafka-url",
		Usage: "Stream attestations and blocks to specified kafka servers. This field is used for bootstrap.servers kafka config field.",
	}
	disableInitSyncVerifyEverythingFlag = &cli.BoolFlag{
		Name: "disable-initial-sync-verify-all-signatures",
		Usage: "Initial sync to finalized checkpoint with verifying block's signature, RANDAO " +
			"and attestation's aggregated signatures. With this flag, only the proposer " +
			"signature is verified until the node reaches the end of the finalized chain.",
	}
	enableSlasherFlag = &cli.BoolFlag{
		Name: "enable-slasher",
		Usage: "Enables connection to a slasher service in order to retrieve slashable events. Slasher is connected to the beacon node using gRPC and " +
			"the slasher-provider flag can be used to pass its address.",
	}
	cacheFilteredBlockTreeFlag = &cli.BoolFlag{
		Name: "cache-filtered-block-tree",
		Usage: "Cache filtered block tree by maintaining it rather than continually recalculating on the fly, " +
			"this is used for fork choice.",
	}
	enableLocalProtectionFlag = &cli.BoolFlag{
		Name: "enable-local-protection",
		Usage: "Enables functionality to prevent the validator client from signing and " +
			"broadcasting any messages that could be considered slashable according to its own history.",
		Value: true,
	}
	enableExternalSlasherProtectionFlag = &cli.BoolFlag{
		Name: "enable-external-slasher-protection",
		Usage: "Enables the validator to connect to external slasher to prevent it from " +
			"transmitting a slashable offence over the network.",
	}
	disableStrictAttestationPubsubVerificationFlag = &cli.BoolFlag{
		Name:  "disable-strict-attestation-pubsub-verification",
		Usage: "Disable strict signature verification of attestations in pubsub. See PR 4782 for details.",
	}
	disableUpdateHeadPerAttestation = &cli.BoolFlag{
		Name:  "disable-update-head-attestation",
		Usage: "Disable update fork choice head on per attestation. See PR 4802 for details.",
	}
	disableDomainDataCacheFlag = &cli.BoolFlag{
		Name: "disable-domain-data-cache",
		Usage: "Disable caching of domain data requests per epoch. This feature reduces the total " +
			"calls to the beacon node for each assignment.",
	}
	enableStateGenSigVerify = &cli.BoolFlag{
		Name: "enable-state-gen-sig-verify",
		Usage: "Enable signature verification for state gen. This feature increases the cost to generate a historical state," +
			"the resulting state is signature verified.",
	}
	checkHeadState = &cli.BoolFlag{
		Name:  "check-head-state",
		Usage: "Enables the checking of head state in chainservice first before retrieving the desired state from the db.",
	}
	disableNoiseHandshake = &cli.BoolFlag{
		Name: "disable-noise",
		Usage: "This disables the beacon node from using NOISE and instead uses SECIO instead for performing handshakes between peers and " +
			"securing transports between peers",
	}
	dontPruneStateStartUp = &cli.BoolFlag{
		Name:  "dont-prune-state-start-up",
		Usage: "Don't prune historical states upon start up",
	}
	disableNewStateMgmt = &cli.BoolFlag{
		Name:  "disable-new-state-mgmt",
		Usage: "This disables the usage of state mgmt service across Prysm",
	}
	waitForSyncedFlag = &cli.BoolFlag{
		Name:  "wait-for-synced",
		Usage: "Uses WaitForSynced for validator startup, to ensure a validator is able to communicate with the beacon node as quick as possible",
	}
	disableLookbackFlag = &cli.BoolFlag{
		Name:  "disable-lookback",
		Usage: "Disables use of the lookback feature and updates attestation history for validators from head to epoch 0",
	}
	disableReduceAttesterStateCopy = &cli.BoolFlag{
		Name:  "disable-reduce-attester-state-copy",
		Usage: "Disables the feature to reduce the amount of state copies for attester rpc",
	}
	disableGRPCConnectionLogging = &cli.BoolFlag{
		Name:  "disable-grpc-connection-logging",
		Usage: "Disables displaying logs for newly connected grpc clients",
	}
	attestationAggregationStrategy = &cli.StringFlag{
		Name:  "attestation-aggregation-strategy",
		Usage: "Which strategy to use when aggregating attestations, one of: naive, max_cover.",
		Value: "naive",
	}
	newBeaconStateLocks = &cli.BoolFlag{
		Name:  "new-beacon-state-locks",
		Usage: "Enable new beacon state locking",
	}
	forceMaxCoverAttestationAggregation = &cli.BoolFlag{
		Name:  "attestation-aggregation-force-maxcover",
		Usage: "When enabled, forces --attestation-aggregation-strategy=max_cover setting.",
	}
	batchBlockVerify = &cli.BoolFlag{
		Name:  "batch-block-verify",
		Usage: "When enabled we will perform full signature verification of blocks in batches instead of singularly.",
	}
	initSyncVerbose = &cli.BoolFlag{
		Name:  "init-sync-verbose",
		Usage: "Enable logging every processed block during initial syncing.",
	}
	enableBlst = &cli.BoolFlag{
		Name:  "blst",
		Usage: "Enable new BLS library, blst, from Supranational",
	}
	enableFinalizedDepositsCache = &cli.BoolFlag{
		Name:  "enable-finalized-deposits-cache",
		Usage: "Enables utilization of cached finalized deposits",
	}
	enableEth1DataMajorityVote = &cli.BoolFlag{
		Name:  "enable-eth1-data-majority-vote",
		Usage: "When enabled, voting on eth1 data will use the Voting With The Majority algorithm.",
	}
	disableAccountsV2 = &cli.BoolFlag{
		Name:  "disable-accounts-v2",
		Usage: "Disables usage of v2 for Prysm validator accounts",
	}
)

// devModeFlags holds list of flags that are set when development mode is on.
var devModeFlags = []cli.Flag{
	forceMaxCoverAttestationAggregation,
	newBeaconStateLocks,
	batchBlockVerify,
}

// Deprecated flags list.
const deprecatedUsage = "DEPRECATED. DO NOT USE."

var (
	deprecatedP2PEncoding = &cli.StringFlag{
		Name:   "p2p-encoding",
		Usage:  deprecatedUsage,
		Hidden: true,
	}
	deprecatedP2PPubsub = &cli.StringFlag{
		Name:   "p2p-pubsub",
		Usage:  deprecatedUsage,
		Hidden: true,
	}
	deprecatedEnableKadDht = &cli.BoolFlag{
		Name:   "enable-kad-dht",
		Usage:  deprecatedUsage,
		Hidden: true,
	}
	deprecatedWeb3ProviderFlag = &cli.StringFlag{
		Name:   "web3provider",
		Usage:  deprecatedUsage,
		Hidden: true,
	}
	deprecatedEnableDynamicCommitteeSubnets = &cli.BoolFlag{
		Name:   "enable-dynamic-committee-subnets",
		Usage:  deprecatedUsage,
		Hidden: true,
	}
	deprecatedNoCustomConfigFlag = &cli.BoolFlag{
		Name:   "no-custom-config",
		Usage:  deprecatedUsage,
		Hidden: true,
	}
	deprecatedEnableInitSyncQueue = &cli.BoolFlag{
		Name:   "enable-initial-sync-queue",
		Usage:  deprecatedUsage,
		Hidden: true,
	}
	deprecatedEnableFinalizedBlockRootIndexFlag = &cli.BoolFlag{
		Name:   "enable-finalized-block-root-index",
		Usage:  deprecatedUsage,
		Hidden: true,
	}
	deprecatedOptimizeProcessEpochFlag = &cli.BoolFlag{
		Name:   "optimize-process-epoch",
		Usage:  deprecatedUsage,
		Hidden: true,
	}
	deprecatedPruneFinalizedStatesFlag = &cli.BoolFlag{
		Name:   "prune-finalized-states",
		Usage:  deprecatedUsage,
		Hidden: true,
	}
	deprecatedScatterFlag = &cli.BoolFlag{
		Name:   "scatter",
		Usage:  deprecatedUsage,
		Hidden: true,
	}
	deprecatedEnableSnappyDBCompressionFlag = &cli.BoolFlag{
		Name:   "snappy",
		Usage:  deprecatedUsage,
		Hidden: true,
	}
	deprecatedEnableSkipSlotsCacheFlag = &cli.BoolFlag{
		Name:   "enable-skip-slots-cache",
		Usage:  deprecatedUsage,
		Hidden: true,
	}
	deprecatedEnablePruneBoundaryStateFlag = &cli.BoolFlag{
		Name:   "prune-states",
		Usage:  deprecatedUsage,
		Hidden: true,
	}
	deprecatedEnableActiveIndicesCacheFlag = &cli.BoolFlag{
		Name:   "enable-active-indices-cache",
		Usage:  deprecatedUsage,
		Hidden: true,
	}
	deprecatedEnableActiveCountCacheFlag = &cli.BoolFlag{
		Name:   "enable-active-count-cache",
		Usage:  deprecatedUsage,
		Hidden: true,
	}

	deprecatedEnableCustomStateSSZFlag = &cli.BoolFlag{
		Name:   "enable-custom-state-ssz",
		Usage:  deprecatedUsage,
		Hidden: true,
	}
	deprecatedEnableCommitteeCacheFlag = &cli.BoolFlag{
		Name:   "enable-committee-cache",
		Usage:  deprecatedUsage,
		Hidden: true,
	}
	deprecatedEnableBLSPubkeyCacheFlag = &cli.BoolFlag{
		Name:   "enable-bls-pubkey-cache",
		Usage:  deprecatedUsage,
		Hidden: true,
	}
	deprecatedFastCommitteeAssignmentsFlag = &cli.BoolFlag{
		Name:   "fast-assignments",
		Usage:  deprecatedUsage,
		Hidden: true,
	}
	deprecatedGenesisDelayFlag = &cli.BoolFlag{
		Name:   "genesis-delay",
		Usage:  deprecatedUsage,
		Hidden: true,
	}
	deprecatedNewCacheFlag = &cli.BoolFlag{
		Name:   "new-cache",
		Usage:  deprecatedUsage,
		Hidden: true,
	}
	deprecatedEnableShuffledIndexCacheFlag = &cli.BoolFlag{
		Name:   "enable-shuffled-index-cache",
		Usage:  deprecatedUsage,
		Hidden: true,
	}
	deprecatedSaveDepositDataFlag = &cli.BoolFlag{
		Name:   "save-deposit-data",
		Usage:  deprecatedUsage,
		Hidden: true,
	}
	deprecatedCacheProposerIndicesFlag = &cli.BoolFlag{
		Name:   "cache-proposer-indices",
		Usage:  deprecatedUsage,
		Hidden: true,
	}
	deprecatedprotoArrayForkChoice = &cli.BoolFlag{
		Name:   "proto-array-forkchoice",
		Usage:  deprecatedUsage,
		Hidden: true,
	}
	deprecatedForkchoiceAggregateAttestations = &cli.BoolFlag{
		Name:   "forkchoice-aggregate-attestations",
		Usage:  deprecatedUsage,
		Hidden: true,
	}
	deprecatedEnableAttestationCacheFlag = &cli.BoolFlag{
		Name:   "enable-attestation-cache",
		Usage:  deprecatedUsage,
		Hidden: true,
	}
	deprecatedInitSyncCacheStateFlag = &cli.BoolFlag{
		Name:   "initial-sync-cache-state",
		Usage:  deprecatedUsage,
		Hidden: true,
	}
	deprecatedProtectProposerFlag = &cli.BoolFlag{
		Name:   "protect-proposer",
		Usage:  deprecatedUsage,
		Hidden: true,
	}
	deprecatedProtectAttesterFlag = &cli.BoolFlag{
		Name:   "protect-attester",
		Usage:  deprecatedUsage,
		Hidden: true,
	}
	deprecatedDiscv5Flag = &cli.BoolFlag{
		Name:   "enable-discv5",
		Usage:  deprecatedUsage,
		Hidden: true,
	}
	deprecatedEnableSSZCache = &cli.BoolFlag{
		Name:   "enable-ssz-cache",
		Usage:  deprecatedUsage,
		Hidden: true,
	}
	deprecatedUseSpanCacheFlag = &cli.BoolFlag{
		Name:   "span-map-cache",
		Usage:  deprecatedUsage,
		Hidden: true,
	}
	deprecatedDisableProtectProposerFlag = &cli.BoolFlag{
		Name:   "disable-protect-proposer",
		Usage:  deprecatedUsage,
		Hidden: true,
	}
	deprecatedDisableProtectAttesterFlag = &cli.BoolFlag{
		Name:   "disable-protect-attester",
		Usage:  deprecatedUsage,
		Hidden: true,
	}
	deprecatedEnableCustomBlockHTR = &cli.BoolFlag{
		Name:   "enable-custom-block-htr",
		Usage:  deprecatedUsage,
		Hidden: true,
	}
	deprecatedDisableInitSyncQueueFlag = &cli.BoolFlag{
		Name:   "disable-init-sync-queue",
		Usage:  deprecatedUsage,
		Hidden: true,
	}
	deprecatedEnableEth1DataVoteCacheFlag = &cli.BoolFlag{
		Name:   "enable-eth1-data-vote-cache",
		Usage:  deprecatedUsage,
		Hidden: true,
	}
	deprecatedAccountMetricsFlag = &cli.BoolFlag{
		Name:   "enable-account-metrics",
		Usage:  deprecatedUsage,
		Hidden: true,
	}
	deprecatedEnableDomainDataCacheFlag = &cli.BoolFlag{
		Name:   "enable-domain-data-cache",
		Usage:  deprecatedUsage,
		Hidden: true,
	}
	deprecatedEnableByteMempool = &cli.BoolFlag{
		Name:   "enable-byte-mempool",
		Usage:  deprecatedUsage,
		Hidden: true,
	}
	deprecatedBroadcastSlashingFlag = &cli.BoolFlag{
		Name:   "broadcast-slashing",
		Usage:  deprecatedUsage,
		Hidden: true,
	}
	deprecatedDisableHistoricalDetectionFlag = &cli.BoolFlag{
		Name:   "disable-historical-detection",
		Usage:  deprecatedUsage,
		Hidden: true,
	}
	deprecateEnableStateRefCopy = &cli.BoolFlag{
		Name:   "enable-state-ref-copy",
		Usage:  deprecatedUsage,
		Hidden: true,
	}
	deprecateEnableFieldTrie = &cli.BoolFlag{
		Name:   "enable-state-field-trie",
		Usage:  deprecatedUsage,
		Hidden: true,
	}
	deprecateEnableNewStateMgmt = &cli.BoolFlag{
		Name:   "enable-new-state-mgmt",
		Usage:  deprecatedUsage,
		Hidden: true,
	}
	deprecatedP2PWhitelist = &cli.StringFlag{
		Name:   "p2p-whitelist",
		Usage:  deprecatedUsage,
		Hidden: true,
	}
	deprecatedP2PBlacklist = &cli.StringFlag{
		Name:   "p2p-blacklist",
		Usage:  deprecatedUsage,
		Hidden: true,
	}
	deprecatedSchlesiTestnetFlag = &cli.BoolFlag{
		Name:   "schlesi-testnet",
		Usage:  deprecatedUsage,
		Hidden: true,
	}
	deprecateReduceAttesterStateCopies = &cli.BoolFlag{
		Name:   "reduce-attester-state-copy",
		Usage:  deprecatedUsage,
		Hidden: true,
	}
	deprecatedDisableStateRefCopy = &cli.BoolFlag{
		Name:   "disable-state-ref-copy",
		Usage:  deprecatedUsage,
		Hidden: true,
	}
	deprecatedDisableFieldTrie = &cli.BoolFlag{
		Name:   "disable-state-field-trie",
		Usage:  deprecatedUsage,
		Hidden: true,
	}
	deprecateddisableInitSyncBatchSaveBlocks = &cli.BoolFlag{
		Name:   "disable-init-sync-batch-save-blocks",
		Usage:  deprecatedUsage,
		Hidden: true,
	}
	deprecatedDisableInitSyncWeightedRoundRobin = &cli.BoolFlag{
		Name:   "disable-init-sync-wrr",
		Usage:  deprecatedUsage,
		Hidden: true,
	}
	deprecatedEnableNoise = &cli.BoolFlag{
		Name:   "enable-noise",
		Usage:  deprecatedUsage,
		Hidden: true,
	}
	deprecatedArchival = &cli.BoolFlag{
		Name:   "archive",
		Usage:  deprecatedUsage,
		Hidden: true,
	}
	deprecatedArchiveValiatorSetChanges = &cli.BoolFlag{
		Name:   "archive-validator-set-changes",
		Usage:  deprecatedUsage,
		Hidden: true,
	}
	deprecatedArchiveBlocks = &cli.BoolFlag{
		Name:   "archive-blocks",
		Usage:  deprecatedUsage,
		Hidden: true,
	}
	deprecatedArchiveAttestation = &cli.BoolFlag{
		Name:   "archive-attestations",
		Usage:  deprecatedUsage,
		Hidden: true,
	}
	deprecatedEnableProtectProposerFlag = &cli.BoolFlag{
		Name:   "enable-protect-proposer",
		Usage:  deprecatedUsage,
		Hidden: true,
	}
	deprecatedEnableProtectAttesterFlag = &cli.BoolFlag{
		Name:   "enable-protect-attester",
		Usage:  deprecatedUsage,
		Hidden: true,
	}
	deprecatedInitSyncVerifyEverythingFlag = &cli.BoolFlag{
		Name:   "initial-sync-verify-all-signatures",
		Usage:  deprecatedUsage,
		Hidden: true,
	}
	deprecatedSkipRegenHistoricalStates = &cli.BoolFlag{
		Name:   "skip-regen-historical-states",
		Usage:  deprecatedUsage,
		Hidden: true,
	}
	deprecatedMedallaTestnet = &cli.BoolFlag{
		Name:   "medalla",
		Usage:  deprecatedUsage,
		Hidden: true,
	}
	deprecatedEnableAccountsV2 = &cli.BoolFlag{
		Name:   "enable-accounts-v2",
		Usage:  deprecatedUsage,
		Hidden: true,
	}
)

var deprecatedFlags = []cli.Flag{
	deprecatedP2PEncoding,
	deprecatedP2PPubsub,
	deprecatedEnableKadDht,
	deprecatedWeb3ProviderFlag,
	deprecatedEnableDynamicCommitteeSubnets,
	deprecatedNoCustomConfigFlag,
	deprecatedEnableInitSyncQueue,
	deprecatedEnableFinalizedBlockRootIndexFlag,
	deprecatedScatterFlag,
	deprecatedPruneFinalizedStatesFlag,
	deprecatedOptimizeProcessEpochFlag,
	deprecatedEnableSnappyDBCompressionFlag,
	deprecatedEnableSkipSlotsCacheFlag,
	deprecatedEnablePruneBoundaryStateFlag,
	deprecatedEnableActiveIndicesCacheFlag,
	deprecatedEnableActiveCountCacheFlag,
	deprecatedEnableCustomStateSSZFlag,
	deprecatedEnableCommitteeCacheFlag,
	deprecatedEnableBLSPubkeyCacheFlag,
	deprecatedFastCommitteeAssignmentsFlag,
	deprecatedGenesisDelayFlag,
	deprecatedNewCacheFlag,
	deprecatedEnableShuffledIndexCacheFlag,
	deprecatedSaveDepositDataFlag,
	deprecatedCacheProposerIndicesFlag,
	deprecatedprotoArrayForkChoice,
	deprecatedForkchoiceAggregateAttestations,
	deprecatedEnableAttestationCacheFlag,
	deprecatedInitSyncCacheStateFlag,
	deprecatedProtectAttesterFlag,
	deprecatedProtectProposerFlag,
	deprecatedDiscv5Flag,
	deprecatedEnableSSZCache,
	deprecatedUseSpanCacheFlag,
	deprecatedDisableProtectProposerFlag,
	deprecatedDisableProtectAttesterFlag,
	deprecatedDisableInitSyncQueueFlag,
	deprecatedEnableCustomBlockHTR,
	deprecatedEnableEth1DataVoteCacheFlag,
	deprecatedAccountMetricsFlag,
	deprecatedEnableDomainDataCacheFlag,
	deprecatedEnableByteMempool,
	deprecatedBroadcastSlashingFlag,
	deprecatedDisableHistoricalDetectionFlag,
	deprecateEnableStateRefCopy,
	deprecateEnableFieldTrie,
	deprecateEnableNewStateMgmt,
	deprecatedP2PWhitelist,
	deprecatedP2PBlacklist,
	deprecatedSchlesiTestnetFlag,
	deprecateReduceAttesterStateCopies,
	deprecatedDisableInitSyncWeightedRoundRobin,
	deprecatedDisableStateRefCopy,
	deprecatedDisableFieldTrie,
	deprecateddisableInitSyncBatchSaveBlocks,
	deprecatedEnableNoise,
	deprecatedArchival,
	deprecatedArchiveBlocks,
	deprecatedArchiveValiatorSetChanges,
	deprecatedArchiveAttestation,
	deprecatedEnableProtectProposerFlag,
	deprecatedEnableProtectAttesterFlag,
	deprecatedInitSyncVerifyEverythingFlag,
	deprecatedSkipRegenHistoricalStates,
	deprecatedMedallaTestnet,
	deprecatedEnableAccountsV2,
}

// ValidatorFlags contains a list of all the feature flags that apply to the validator client.
var ValidatorFlags = append(deprecatedFlags, []cli.Flag{
	enableLocalProtectionFlag,
	enableExternalSlasherProtectionFlag,
	disableDomainDataCacheFlag,
	waitForSyncedFlag,
	AltonaTestnet,
<<<<<<< HEAD
	MedallaTestnet,
	enableAccountsV2,
	enableBlst,
=======
	OnyxTestnet,
	disableAccountsV2,
>>>>>>> bf59530d
}...)

// SlasherFlags contains a list of all the feature flags that apply to the slasher client.
var SlasherFlags = append(deprecatedFlags, []cli.Flag{
	disableLookbackFlag,
}...)

// E2EValidatorFlags contains a list of the validator feature flags to be tested in E2E.
var E2EValidatorFlags = []string{
	"--wait-for-synced",
	"--enable-local-protection",
	"--disable-accounts-v2",
}

// BeaconChainFlags contains a list of all the feature flags that apply to the beacon-chain client.
var BeaconChainFlags = append(deprecatedFlags, []cli.Flag{
	devModeFlag,
	writeSSZStateTransitionsFlag,
	disableForkChoiceUnsafeFlag,
	disableDynamicCommitteeSubnets,
	disableSSZCache,
	disableInitSyncVerifyEverythingFlag,
	skipBLSVerifyFlag,
	kafkaBootstrapServersFlag,
	enableBackupWebhookFlag,
	enableSlasherFlag,
	cacheFilteredBlockTreeFlag,
	disableStrictAttestationPubsubVerificationFlag,
	disableUpdateHeadPerAttestation,
	enableStateGenSigVerify,
	checkHeadState,
	disableNoiseHandshake,
	dontPruneStateStartUp,
	disableBroadcastSlashingFlag,
	waitForSyncedFlag,
	disableNewStateMgmt,
	disableReduceAttesterStateCopy,
	disableGRPCConnectionLogging,
	attestationAggregationStrategy,
	newBeaconStateLocks,
	forceMaxCoverAttestationAggregation,
	AltonaTestnet,
	OnyxTestnet,
	batchBlockVerify,
	initSyncVerbose,
	enableBlst,
	enableFinalizedDepositsCache,
	enableEth1DataMajorityVote,
}...)

// E2EBeaconChainFlags contains a list of the beacon chain feature flags to be tested in E2E.
var E2EBeaconChainFlags = []string{
	"--cache-filtered-block-tree",
	"--enable-state-gen-sig-verify",
	"--check-head-state",
	"--attestation-aggregation-strategy=max_cover",
	"--dev",
	"--enable-finalized-deposits-cache",
	// "--enable-eth1-data-majority-vote", // TODO(6786): This flag fails long running e2e tests.
}<|MERGE_RESOLUTION|>--- conflicted
+++ resolved
@@ -592,14 +592,9 @@
 	disableDomainDataCacheFlag,
 	waitForSyncedFlag,
 	AltonaTestnet,
-<<<<<<< HEAD
-	MedallaTestnet,
-	enableAccountsV2,
-	enableBlst,
-=======
 	OnyxTestnet,
 	disableAccountsV2,
->>>>>>> bf59530d
+	enableBlst,
 }...)
 
 // SlasherFlags contains a list of all the feature flags that apply to the slasher client.
