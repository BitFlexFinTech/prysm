package featureconfig

import (
	"gopkg.in/urfave/cli.v2"
)

var (
	devModeFlag = &cli.BoolFlag{
		Name:  "dev",
		Usage: "Enable experimental features still in development. These features may not be stable.",
	}
	broadcastSlashingFlag = &cli.BoolFlag{
		Name:  "broadcast-slashing",
		Usage: "Broadcast slashings from slashing pool.",
	}
	minimalConfigFlag = &cli.BoolFlag{
		Name:  "minimal-config",
		Usage: "Use minimal config with parameters as defined in the spec.",
	}
	schlesiTestnetFlag = &cli.BoolFlag{
		Name:  "schlesi-testnet",
		Usage: "Use the preconfigured Schlesi multi-client testnet spec.",
	}
	writeSSZStateTransitionsFlag = &cli.BoolFlag{
		Name:  "interop-write-ssz-state-transitions",
		Usage: "Write ssz states to disk after attempted state transition",
	}
	disableDynamicCommitteeSubnets = &cli.BoolFlag{
		Name:  "disable-dynamic-committee-subnets",
		Usage: "Disable dynamic committee attestation subnets.",
	}
	// disableForkChoiceUnsafeFlag disables using the LMD-GHOST fork choice to update
	// the head of the chain based on attestations and instead accepts any valid received block
	// as the chain head. UNSAFE, use with caution.
	disableForkChoiceUnsafeFlag = &cli.BoolFlag{
		Name:  "disable-fork-choice-unsafe",
		Usage: "UNSAFE: disable fork choice for determining head of the beacon chain.",
	}
	// disableSSZCache see https://github.com/prysmaticlabs/prysm/pull/4558.
	disableSSZCache = &cli.BoolFlag{
		Name:  "disable-ssz-cache",
		Usage: "Disable ssz state root cache mechanism.",
	}
	// enableEth1DataVoteCacheFlag see https://github.com/prysmaticlabs/prysm/issues/3106.
	enableEth1DataVoteCacheFlag = &cli.BoolFlag{
		Name:  "enable-eth1-data-vote-cache",
		Usage: "Enable unsafe cache mechanism. See https://github.com/prysmaticlabs/prysm/issues/3106",
	}
	skipBLSVerifyFlag = &cli.BoolFlag{
		Name:  "skip-bls-verify",
		Usage: "Whether or not to skip BLS verification of signature at runtime, this is unsafe and should only be used for development",
	}
	enableBackupWebhookFlag = &cli.BoolFlag{
		Name:  "enable-db-backup-webhook",
		Usage: "Serve HTTP handler to initiate database backups. The handler is served on the monitoring port at path /db/backup.",
	}
	kafkaBootstrapServersFlag = &cli.StringFlag{
		Name:  "kafka-url",
		Usage: "Stream attestations and blocks to specified kafka servers. This field is used for bootstrap.servers kafka config field.",
	}
	initSyncVerifyEverythingFlag = &cli.BoolFlag{
		Name: "initial-sync-verify-all-signatures",
		Usage: "Initial sync to finalized checkpoint with verifying block's signature, RANDAO " +
			"and attestation's aggregated signatures. Without this flag, only the proposer " +
			"signature is verified until the node reaches the end of the finalized chain.",
	}
	enableSlasherFlag = &cli.BoolFlag{
		Name: "enable-slasher",
		Usage: "Enables connection to a slasher service in order to retrieve slashable events. Slasher is connected to the beacon node using gRPC and " +
			"the slasher-provider flag can be used to pass its address.",
	}
	customGenesisDelayFlag = &cli.Uint64Flag{
		Name: "custom-genesis-delay",
		Usage: "Start the genesis event with the configured genesis delay in seconds. " +
			"This flag should be used for local development and testing only.",
	}
	cacheFilteredBlockTreeFlag = &cli.BoolFlag{
		Name: "cache-filtered-block-tree",
		Usage: "Cache filtered block tree by maintaining it rather than continually recalculating on the fly, " +
			"this is used for fork choice.",
	}
	enableProtectProposerFlag = &cli.BoolFlag{
		Name: "enable-protect-proposer",
		Usage: "Enables functionality to prevent the validator client from signing and " +
			"broadcasting 2 different block proposals in the same epoch. Protects from slashing.",
	}
	enableProtectAttesterFlag = &cli.BoolFlag{
		Name: "enable-protect-attester",
		Usage: "Enables functionality to prevent the validator client from signing and " +
			"broadcasting 2 any slashable attestations.",
	}
	disableStrictAttestationPubsubVerificationFlag = &cli.BoolFlag{
		Name:  "disable-strict-attestation-pubsub-verification",
		Usage: "Disable strict signature verification of attestations in pubsub. See PR 4782 for details.",
	}
	disableUpdateHeadPerAttestation = &cli.BoolFlag{
		Name:  "disable-update-head-attestation",
		Usage: "Disable update fork choice head on per attestation. See PR 4802 for details.",
	}
	enableByteMempool = &cli.BoolFlag{
		Name:  "enable-byte-mempool",
		Usage: "Enable use of sync.Pool for certain byte arrays in the beacon state",
	}
	enableDomainDataCacheFlag = &cli.BoolFlag{
		Name: "enable-domain-data-cache",
		Usage: "Enable caching of domain data requests per epoch. This feature reduces the total " +
			"calls to the beacon node for each assignment.",
	}
	enableStateGenSigVerify = &cli.BoolFlag{
		Name: "enable-state-gen-sig-verify",
		Usage: "Enable signature verification for state gen. This feature increases the cost to generate a historical state," +
			"the resulting state is signature verified.",
	}
	checkHeadState = &cli.BoolFlag{
		Name:  "check-head-state",
		Usage: "Enables the checking of head state in chainservice first before retrieving the desired state from the db.",
	}
	enableNoiseHandshake = &cli.BoolFlag{
		Name: "enable-noise",
		Usage: "This enables the beacon node to use NOISE instead of SECIO for performing handshakes between peers and " +
			"securing transports between peers",
	}
	dontPruneStateStartUp = &cli.BoolFlag{
		Name:  "dont-prune-state-start-up",
		Usage: "Don't prune historical states upon start up",
	}
	enableNewStateMgmt = &cli.BoolFlag{
		Name:  "enable-new-state-mgmt",
		Usage: "This enable the usage of state mgmt service across Prysm",
	}
	enableFieldTrie = &cli.BoolFlag{
		Name:  "enable-state-field-trie",
		Usage: "Enables the usage of state field tries to compute the state root",
	}
	disableInitSyncBatchSaveBlocks = &cli.BoolFlag{
		Name:  "disable-init-sync-batch-save-blocks",
		Usage: "Instead of saving batch blocks to the DB during initial syncing, this disables batch saving of blocks",
	}
	enableStateRefCopy = &cli.BoolFlag{
		Name:  "enable-state-ref-copy",
		Usage: "Enables the usage of a new copying method for our state fields.",
	}
	waitForSyncedFlag = &cli.BoolFlag{
		Name:  "wait-for-synced",
		Usage: "Uses WaitForSynced for validator startup, to ensure a validator is able to communicate with the beacon node as quick as possible",
	}
	disableHistoricalDetectionFlag = &cli.BoolFlag{
		Name:  "disable-historical-detection",
		Usage: "Disables historical attestation detection for the slasher",
	}
	disableLookbackFlag = &cli.BoolFlag{
		Name:  "disable-lookback",
		Usage: "Disables use of the lookback feature and updates attestation history for validators from head to epoch 0",
	}
)

// devModeFlags holds list of flags that are set when development mode is on.
var devModeFlags = []cli.Flag{
	enableStateRefCopy,
	enableFieldTrie,
	enableNewStateMgmt,
}

// Deprecated flags list.
const deprecatedUsage = "DEPRECATED. DO NOT USE."

var (
	deprecatedEnableDynamicCommitteeSubnets = &cli.BoolFlag{
		Name:   "enable-dynamic-committee-subnets",
		Usage:  deprecatedUsage,
		Hidden: true,
	}
	deprecatedNoCustomConfigFlag = &cli.BoolFlag{
		Name:   "no-custom-config",
		Usage:  deprecatedUsage,
		Hidden: true,
	}
	deprecatedEnableInitSyncQueue = &cli.BoolFlag{
		Name:   "enable-initial-sync-queue",
		Usage:  deprecatedUsage,
		Hidden: true,
	}
	deprecatedEnableFinalizedBlockRootIndexFlag = &cli.BoolFlag{
		Name:   "enable-finalized-block-root-index",
		Usage:  deprecatedUsage,
		Hidden: true,
	}
	deprecatedOptimizeProcessEpochFlag = &cli.BoolFlag{
		Name:   "optimize-process-epoch",
		Usage:  deprecatedUsage,
		Hidden: true,
	}
	deprecatedPruneFinalizedStatesFlag = &cli.BoolFlag{
		Name:   "prune-finalized-states",
		Usage:  deprecatedUsage,
		Hidden: true,
	}
	deprecatedScatterFlag = &cli.BoolFlag{
		Name:   "scatter",
		Usage:  deprecatedUsage,
		Hidden: true,
	}
	deprecatedEnableSnappyDBCompressionFlag = &cli.BoolFlag{
		Name:   "snappy",
		Usage:  deprecatedUsage,
		Hidden: true,
	}
	deprecatedEnableSkipSlotsCacheFlag = &cli.BoolFlag{
		Name:   "enable-skip-slots-cache",
		Usage:  deprecatedUsage,
		Hidden: true,
	}
	deprecatedEnablePruneBoundaryStateFlag = &cli.BoolFlag{
		Name:   "prune-states",
		Usage:  deprecatedUsage,
		Hidden: true,
	}
	deprecatedEnableActiveIndicesCacheFlag = &cli.BoolFlag{
		Name:   "enable-active-indices-cache",
		Usage:  deprecatedUsage,
		Hidden: true,
	}
	deprecatedEnableActiveCountCacheFlag = &cli.BoolFlag{
		Name:   "enable-active-count-cache",
		Usage:  deprecatedUsage,
		Hidden: true,
	}

	deprecatedEnableCustomStateSSZFlag = &cli.BoolFlag{
		Name:   "enable-custom-state-ssz",
		Usage:  deprecatedUsage,
		Hidden: true,
	}
	deprecatedEnableCommitteeCacheFlag = &cli.BoolFlag{
		Name:   "enable-committee-cache",
		Usage:  deprecatedUsage,
		Hidden: true,
	}
	deprecatedEnableBLSPubkeyCacheFlag = &cli.BoolFlag{
		Name:   "enable-bls-pubkey-cache",
		Usage:  deprecatedUsage,
		Hidden: true,
	}
	deprecatedFastCommitteeAssignmentsFlag = &cli.BoolFlag{
		Name:   "fast-assignments",
		Usage:  deprecatedUsage,
		Hidden: true,
	}
	deprecatedGenesisDelayFlag = &cli.BoolFlag{
		Name:   "genesis-delay",
		Usage:  deprecatedUsage,
		Hidden: true,
	}
	deprecatedNewCacheFlag = &cli.BoolFlag{
		Name:   "new-cache",
		Usage:  deprecatedUsage,
		Hidden: true,
	}
	deprecatedEnableShuffledIndexCacheFlag = &cli.BoolFlag{
		Name:   "enable-shuffled-index-cache",
		Usage:  deprecatedUsage,
		Hidden: true,
	}
	deprecatedSaveDepositDataFlag = &cli.BoolFlag{
		Name:   "save-deposit-data",
		Usage:  deprecatedUsage,
		Hidden: true,
	}
	deprecatedCacheProposerIndicesFlag = &cli.BoolFlag{
		Name:   "cache-proposer-indices",
		Usage:  deprecatedUsage,
		Hidden: true,
	}
	deprecatedprotoArrayForkChoice = &cli.BoolFlag{
		Name:   "proto-array-forkchoice",
		Usage:  deprecatedUsage,
		Hidden: true,
	}
	deprecatedForkchoiceAggregateAttestations = &cli.BoolFlag{
		Name:   "forkchoice-aggregate-attestations",
		Usage:  deprecatedUsage,
		Hidden: true,
	}
	deprecatedEnableAttestationCacheFlag = &cli.BoolFlag{
		Name:   "enable-attestation-cache",
		Usage:  deprecatedUsage,
		Hidden: true,
	}
	deprecatedInitSyncCacheStateFlag = &cli.BoolFlag{
		Name:   "initial-sync-cache-state",
		Usage:  deprecatedUsage,
		Hidden: true,
	}
	deprecatedProtectProposerFlag = &cli.BoolFlag{
		Name:   "protect-proposer",
		Usage:  deprecatedUsage,
		Hidden: true,
	}
	deprecatedProtectAttesterFlag = &cli.BoolFlag{
		Name:   "protect-attester",
		Usage:  deprecatedUsage,
		Hidden: true,
	}
	deprecatedDiscv5Flag = &cli.BoolFlag{
		Name:   "enable-discv5",
		Usage:  deprecatedUsage,
		Hidden: true,
	}
	deprecatedEnableSSZCache = &cli.BoolFlag{
		Name:   "enable-ssz-cache",
		Usage:  deprecatedUsage,
		Hidden: true,
	}
	deprecatedUseSpanCacheFlag = &cli.BoolFlag{
		Name:   "span-map-cache",
		Usage:  deprecatedUsage,
		Hidden: true,
	}
	deprecatedDisableProtectProposerFlag = &cli.BoolFlag{
		Name:   "disable-protect-proposer",
		Usage:  deprecatedUsage,
		Hidden: true,
	}
	deprecatedDisableProtectAttesterFlag = &cli.BoolFlag{
		Name:   "disable-protect-attester",
		Usage:  deprecatedUsage,
		Hidden: true,
	}
	deprecatedEnableCustomBlockHTR = &cli.BoolFlag{
		Name:   "enable-custom-block-htr",
		Usage:  deprecatedUsage,
		Hidden: true,
	}
	deprecatedDisableInitSyncQueueFlag = &cli.BoolFlag{
		Name:   "disable-init-sync-queue",
		Usage:  deprecatedUsage,
		Hidden: true,
	}
)

var deprecatedFlags = []cli.Flag{
	deprecatedEnableDynamicCommitteeSubnets,
	deprecatedNoCustomConfigFlag,
	deprecatedEnableInitSyncQueue,
	deprecatedEnableFinalizedBlockRootIndexFlag,
	deprecatedScatterFlag,
	deprecatedPruneFinalizedStatesFlag,
	deprecatedOptimizeProcessEpochFlag,
	deprecatedEnableSnappyDBCompressionFlag,
	deprecatedEnableSkipSlotsCacheFlag,
	deprecatedEnablePruneBoundaryStateFlag,
	deprecatedEnableActiveIndicesCacheFlag,
	deprecatedEnableActiveCountCacheFlag,
	deprecatedEnableCustomStateSSZFlag,
	deprecatedEnableCommitteeCacheFlag,
	deprecatedEnableBLSPubkeyCacheFlag,
	deprecatedFastCommitteeAssignmentsFlag,
	deprecatedGenesisDelayFlag,
	deprecatedNewCacheFlag,
	deprecatedEnableShuffledIndexCacheFlag,
	deprecatedSaveDepositDataFlag,
	deprecatedCacheProposerIndicesFlag,
	deprecatedprotoArrayForkChoice,
	deprecatedForkchoiceAggregateAttestations,
	deprecatedEnableAttestationCacheFlag,
	deprecatedInitSyncCacheStateFlag,
	deprecatedProtectAttesterFlag,
	deprecatedProtectProposerFlag,
	deprecatedDiscv5Flag,
	deprecatedEnableSSZCache,
	deprecatedUseSpanCacheFlag,
	deprecatedDisableProtectProposerFlag,
	deprecatedDisableProtectAttesterFlag,
	deprecatedDisableInitSyncQueueFlag,
	deprecatedEnableCustomBlockHTR,
}

// ValidatorFlags contains a list of all the feature flags that apply to the validator client.
var ValidatorFlags = append(deprecatedFlags, []cli.Flag{
	minimalConfigFlag,
<<<<<<< HEAD
	schlesiTestnetFlag,
	disableProtectAttesterFlag,
	disableProtectProposerFlag,
=======
	enableProtectAttesterFlag,
	enableProtectProposerFlag,
>>>>>>> 26eead0d
	enableDomainDataCacheFlag,
	waitForSyncedFlag,
}...)

// SlasherFlags contains a list of all the feature flags that apply to the slasher client.
var SlasherFlags = append(deprecatedFlags, []cli.Flag{
	disableHistoricalDetectionFlag,
	disableLookbackFlag,
}...)

// E2EValidatorFlags contains a list of the validator feature flags to be tested in E2E.
var E2EValidatorFlags = []string{
	"--enable-domain-data-cache",
	"--wait-for-synced",
	"--enable-protect-attester",
	"--enable-protect-proposer",
}

// BeaconChainFlags contains a list of all the feature flags that apply to the beacon-chain client.
var BeaconChainFlags = append(deprecatedFlags, []cli.Flag{
	devModeFlag,
	customGenesisDelayFlag,
	minimalConfigFlag,
	schlesiTestnetFlag,
	writeSSZStateTransitionsFlag,
	disableForkChoiceUnsafeFlag,
	disableDynamicCommitteeSubnets,
	disableSSZCache,
	enableEth1DataVoteCacheFlag,
	initSyncVerifyEverythingFlag,
	skipBLSVerifyFlag,
	kafkaBootstrapServersFlag,
	enableBackupWebhookFlag,
	enableSlasherFlag,
	cacheFilteredBlockTreeFlag,
	disableStrictAttestationPubsubVerificationFlag,
	disableUpdateHeadPerAttestation,
	enableByteMempool,
	enableStateGenSigVerify,
	checkHeadState,
	enableNoiseHandshake,
	dontPruneStateStartUp,
	broadcastSlashingFlag,
	enableNewStateMgmt,
	enableFieldTrie,
	disableInitSyncBatchSaveBlocks,
	enableStateRefCopy,
	waitForSyncedFlag,
}...)

// E2EBeaconChainFlags contains a list of the beacon chain feature flags to be tested in E2E.
var E2EBeaconChainFlags = []string{
	"--cache-filtered-block-tree",
	"--enable-eth1-data-vote-cache",
	"--enable-byte-mempool",
	"--enable-state-gen-sig-verify",
	"--check-head-state",
	"--enable-state-field-trie",
	"--enable-state-ref-copy",
}<|MERGE_RESOLUTION|>--- conflicted
+++ resolved
@@ -378,14 +378,9 @@
 // ValidatorFlags contains a list of all the feature flags that apply to the validator client.
 var ValidatorFlags = append(deprecatedFlags, []cli.Flag{
 	minimalConfigFlag,
-<<<<<<< HEAD
 	schlesiTestnetFlag,
-	disableProtectAttesterFlag,
-	disableProtectProposerFlag,
-=======
 	enableProtectAttesterFlag,
 	enableProtectProposerFlag,
->>>>>>> 26eead0d
 	enableDomainDataCacheFlag,
 	waitForSyncedFlag,
 }...)
