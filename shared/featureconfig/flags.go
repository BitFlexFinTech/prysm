--- conflicted
+++ resolved
@@ -156,15 +156,13 @@
 		Name:  "init-sync-verbose",
 		Usage: "Enable logging every processed block during initial syncing. ",
 	}
-<<<<<<< HEAD
 	enableBlst = &cli.BoolFlag{
 		Name:  "blst",
 		Usage: "Enable new BLS library, blst, from Supranational",
-=======
+	}
 	enableFinalizedDepositsCache = &cli.BoolFlag{
 		Name:  "enable-finalized-deposits-cache",
 		Usage: "Enables utilization of cached finalized deposits",
->>>>>>> f7088e03
 	}
 )
 
@@ -622,11 +620,8 @@
 	altonaTestnet,
 	batchBlockVerify,
 	initSyncVerbose,
-<<<<<<< HEAD
 	enableBlst,
-=======
 	enableFinalizedDepositsCache,
->>>>>>> f7088e03
 }...)
 
 // E2EBeaconChainFlags contains a list of the beacon chain feature flags to be tested in E2E.
