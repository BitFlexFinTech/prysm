--- conflicted
+++ resolved
@@ -1216,14 +1216,10 @@
 	}
 
 	for _, tt := range tests {
-<<<<<<< HEAD
-		helpers.ClearAllCaches()
-=======
 		attDataAndCustodyBit := &pb.AttestationDataAndCustodyBit{
 			Data:       tt.attestation.Data,
 			CustodyBit: false,
 		}
->>>>>>> 65e3f3e0
 
 		domain := helpers.Domain(state.Fork, tt.attestation.Data.Target.Epoch, params.BeaconConfig().DomainBeaconAttester)
 
