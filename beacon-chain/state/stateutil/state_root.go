package stateutil

import (
	"bytes"
	"encoding/binary"

	"github.com/dgraph-io/ristretto"
	"github.com/pkg/errors"
	ethpb "github.com/prysmaticlabs/ethereumapis/eth/v1alpha1"
	pb "github.com/prysmaticlabs/prysm/proto/beacon/p2p/v1"
	"github.com/prysmaticlabs/prysm/shared/bytesutil"
	"github.com/prysmaticlabs/prysm/shared/featureconfig"
	"github.com/prysmaticlabs/prysm/shared/hashutil"
	"github.com/prysmaticlabs/prysm/shared/params"
)

const bytesPerChunk = 32
const cacheSize = 100000

var nocachedHasher *stateRootHasher
var cachedHasher *stateRootHasher

func init() {
	rootsCache, _ := ristretto.NewCache(&ristretto.Config{
		NumCounters: cacheSize, // number of keys to track frequency of (1M).
		MaxCost:     1 << 22,   // maximum cost of cache (3MB).
		// 100,000 roots will take up approximately 3 MB in memory.
		BufferItems: 64, // number of keys per Get buffer.
	})
	// Temporarily disable roots cache until cache issues can be resolved.
	cachedHasher = &stateRootHasher{rootsCache: rootsCache}
	nocachedHasher = &stateRootHasher{}
}

type stateRootHasher struct {
	rootsCache *ristretto.Cache
}

// HashTreeRootState provides a fully-customized version of ssz.HashTreeRoot
// for the BeaconState type of the official Ethereum Serenity specification.
// The reason for this particular function is to optimize for speed and memory allocation
// at the expense of complete specificity (that is, this function can only be used
// on the Prysm BeaconState data structure).
func HashTreeRootState(state *pb.BeaconState) ([32]byte, error) {
	if featureconfig.Get().EnableSSZCache {
		return cachedHasher.hashTreeRootState(state)
	}
	return nocachedHasher.hashTreeRootState(state)
}

// ComputeFieldRoots returns the hash tree root computations of every field in
// the beacon state as a list of 32 byte roots.
func ComputeFieldRoots(state *pb.BeaconState) ([][]byte, error) {
	if featureconfig.Get().EnableSSZCache {
		return cachedHasher.computeFieldRoots(state)
	}
	return nocachedHasher.computeFieldRoots(state)
}

func (h *stateRootHasher) hashTreeRootState(state *pb.BeaconState) ([32]byte, error) {
	var fieldRoots [][]byte
	var err error
	if featureconfig.Get().EnableSSZCache {
		fieldRoots, err = cachedHasher.computeFieldRoots(state)
		if err != nil {
			return [32]byte{}, err
		}
	} else {
		fieldRoots, err = nocachedHasher.computeFieldRoots(state)
		if err != nil {
			return [32]byte{}, err
		}
	}
	return bitwiseMerkleize(hashutil.CustomSHA256Hasher(), fieldRoots, uint64(len(fieldRoots)), uint64(len(fieldRoots)))
}

func (h *stateRootHasher) computeFieldRoots(state *pb.BeaconState) ([][]byte, error) {
	if state == nil {
		return nil, errors.New("nil state")
	}
<<<<<<< HEAD
	// There are 21 fields in the beacon state.
	fieldRoots := make([][]byte, 21)
=======
	hasher := hashutil.CustomSHA256Hasher()
	// There are 20 fields in the beacon state.
	fieldRoots := make([][]byte, 20)
>>>>>>> 7e50c367

	// Genesis time root.
	genesisRoot := Uint64Root(state.GenesisTime)
	fieldRoots[0] = genesisRoot[:]

	// Genesis validator root.
	r := [32]byte{}
	copy(r[:], state.GenesisValidatorsRoot)
	fieldRoots[1] = r[:]

	// Slot root.
	slotRoot := Uint64Root(state.Slot)
	fieldRoots[2] = slotRoot[:]

	// Fork data structure root.
	forkHashTreeRoot, err := ForkRoot(state.Fork)
	if err != nil {
		return nil, errors.Wrap(err, "could not compute fork merkleization")
	}
	fieldRoots[3] = forkHashTreeRoot[:]

	// BeaconBlockHeader data structure root.
	headerHashTreeRoot, err := BlockHeaderRoot(state.LatestBlockHeader)
	if err != nil {
		return nil, errors.Wrap(err, "could not compute block header merkleization")
	}
	fieldRoots[4] = headerHashTreeRoot[:]

	// BlockRoots array root.
	blockRootsRoot, err := h.arraysRoot(state.BlockRoots, params.BeaconConfig().SlotsPerHistoricalRoot, "BlockRoots")
	if err != nil {
		return nil, errors.Wrap(err, "could not compute block roots merkleization")
	}
	fieldRoots[5] = blockRootsRoot[:]

	// StateRoots array root.
	stateRootsRoot, err := h.arraysRoot(state.StateRoots, params.BeaconConfig().SlotsPerHistoricalRoot, "StateRoots")
	if err != nil {
		return nil, errors.Wrap(err, "could not compute state roots merkleization")
	}
	fieldRoots[6] = stateRootsRoot[:]

	// HistoricalRoots slice root.
	historicalRootsRt, err := HistoricalRootsRoot(state.HistoricalRoots)
	if err != nil {
		return nil, errors.Wrap(err, "could not compute historical roots merkleization")
	}
	fieldRoots[7] = historicalRootsRt[:]

	// Eth1Data data structure root.
	eth1HashTreeRoot, err := Eth1Root(hasher, state.Eth1Data)
	if err != nil {
		return nil, errors.Wrap(err, "could not compute eth1data merkleization")
	}
	fieldRoots[8] = eth1HashTreeRoot[:]

	// Eth1DataVotes slice root.
	eth1VotesRoot, err := Eth1DataVotesRoot(state.Eth1DataVotes)
	if err != nil {
		return nil, errors.Wrap(err, "could not compute eth1data votes merkleization")
	}
	fieldRoots[9] = eth1VotesRoot[:]

	// Eth1DepositIndex root.
	eth1DepositIndexBuf := make([]byte, 8)
	binary.LittleEndian.PutUint64(eth1DepositIndexBuf, state.Eth1DepositIndex)
	eth1DepositBuf := bytesutil.ToBytes32(eth1DepositIndexBuf)
	fieldRoots[10] = eth1DepositBuf[:]

	// Validators slice root.
	validatorsRoot, err := h.validatorRegistryRoot(state.Validators)
	if err != nil {
		return nil, errors.Wrap(err, "could not compute validator registry merkleization")
	}
	fieldRoots[11] = validatorsRoot[:]

	// Balances slice root.
	balancesRoot, err := ValidatorBalancesRoot(state.Balances)
	if err != nil {
		return nil, errors.Wrap(err, "could not compute validator balances merkleization")
	}
	fieldRoots[12] = balancesRoot[:]

	// RandaoMixes array root.
	randaoRootsRoot, err := h.arraysRoot(state.RandaoMixes, params.BeaconConfig().EpochsPerHistoricalVector, "RandaoMixes")
	if err != nil {
		return nil, errors.Wrap(err, "could not compute randao roots merkleization")
	}
	fieldRoots[13] = randaoRootsRoot[:]

	// Slashings array root.
	slashingsRootsRoot, err := SlashingsRoot(state.Slashings)
	if err != nil {
		return nil, errors.Wrap(err, "could not compute slashings merkleization")
	}
	fieldRoots[14] = slashingsRootsRoot[:]

	// PreviousEpochAttestations slice root.
	prevAttsRoot, err := h.epochAttestationsRoot(state.PreviousEpochAttestations)
	if err != nil {
		return nil, errors.Wrap(err, "could not compute previous epoch attestations merkleization")
	}
	fieldRoots[15] = prevAttsRoot[:]

	// CurrentEpochAttestations slice root.
	currAttsRoot, err := h.epochAttestationsRoot(state.CurrentEpochAttestations)
	if err != nil {
		return nil, errors.Wrap(err, "could not compute previous epoch attestations merkleization")
	}
	fieldRoots[16] = currAttsRoot[:]

	// JustificationBits root.
	justifiedBitsRoot := bytesutil.ToBytes32(state.JustificationBits)
	fieldRoots[17] = justifiedBitsRoot[:]

	// PreviousJustifiedCheckpoint data structure root.
	prevCheckRoot, err := CheckpointRoot(hasher, state.PreviousJustifiedCheckpoint)
	if err != nil {
		return nil, errors.Wrap(err, "could not compute previous justified checkpoint merkleization")
	}
	fieldRoots[18] = prevCheckRoot[:]

	// CurrentJustifiedCheckpoint data structure root.
	currJustRoot, err := CheckpointRoot(hasher, state.CurrentJustifiedCheckpoint)
	if err != nil {
		return nil, errors.Wrap(err, "could not compute current justified checkpoint merkleization")
	}
	fieldRoots[19] = currJustRoot[:]

	// FinalizedCheckpoint data structure root.
	finalRoot, err := CheckpointRoot(hasher, state.FinalizedCheckpoint)
	if err != nil {
		return nil, errors.Wrap(err, "could not compute finalized checkpoint merkleization")
	}
	fieldRoots[20] = finalRoot[:]
	return fieldRoots, nil
}

// Uint64Root computes the HashTreeRoot Merkleization of
// a simple uint64 value according to the eth2
// Simple Serialize specification.
func Uint64Root(val uint64) [32]byte {
	buf := make([]byte, 8)
	binary.LittleEndian.PutUint64(buf, val)
	root := bytesutil.ToBytes32(buf)
	return root
}

// ForkRoot computes the HashTreeRoot Merkleization of
// a Fork struct value according to the eth2
// Simple Serialize specification.
func ForkRoot(fork *pb.Fork) ([32]byte, error) {
	fieldRoots := make([][]byte, 3)
	if fork != nil {
		prevRoot := bytesutil.ToBytes32(fork.PreviousVersion)
		fieldRoots[0] = prevRoot[:]
		currRoot := bytesutil.ToBytes32(fork.CurrentVersion)
		fieldRoots[1] = currRoot[:]
		forkEpochBuf := make([]byte, 8)
		binary.LittleEndian.PutUint64(forkEpochBuf, fork.Epoch)
		epochRoot := bytesutil.ToBytes32(forkEpochBuf)
		fieldRoots[2] = epochRoot[:]
	}
	return bitwiseMerkleize(hashutil.CustomSHA256Hasher(), fieldRoots, uint64(len(fieldRoots)), uint64(len(fieldRoots)))
}

// CheckpointRoot computes the HashTreeRoot Merkleization of
// a Checkpoint struct value according to the eth2
// Simple Serialize specification.
func CheckpointRoot(hasher HashFn, checkpoint *ethpb.Checkpoint) ([32]byte, error) {
	fieldRoots := make([][]byte, 2)
	if checkpoint != nil {
		epochBuf := make([]byte, 8)
		binary.LittleEndian.PutUint64(epochBuf, checkpoint.Epoch)
		epochRoot := bytesutil.ToBytes32(epochBuf)
		fieldRoots[0] = epochRoot[:]
		ckpRoot := bytesutil.ToBytes32(checkpoint.Root)
		fieldRoots[1] = ckpRoot[:]
	}
	return bitwiseMerkleize(hasher, fieldRoots, uint64(len(fieldRoots)), uint64(len(fieldRoots)))
}

// HistoricalRootsRoot computes the HashTreeRoot Merkleization of
// a list of [32]byte historical block roots according to the eth2
// Simple Serialize specification.
func HistoricalRootsRoot(historicalRoots [][]byte) ([32]byte, error) {
	result, err := bitwiseMerkleize(hashutil.CustomSHA256Hasher(), historicalRoots, uint64(len(historicalRoots)), params.BeaconConfig().HistoricalRootsLimit)
	if err != nil {
		return [32]byte{}, errors.Wrap(err, "could not compute historical roots merkleization")
	}
	historicalRootsBuf := new(bytes.Buffer)
	if err := binary.Write(historicalRootsBuf, binary.LittleEndian, uint64(len(historicalRoots))); err != nil {
		return [32]byte{}, errors.Wrap(err, "could not marshal historical roots length")
	}
	// We need to mix in the length of the slice.
	historicalRootsOutput := make([]byte, 32)
	copy(historicalRootsOutput, historicalRootsBuf.Bytes())
	mixedLen := mixInLength(result, historicalRootsOutput)
	return mixedLen, nil
}

// SlashingsRoot computes the HashTreeRoot Merkleization of
// a list of uint64 slashing values according to the eth2
// Simple Serialize specification.
func SlashingsRoot(slashings []uint64) ([32]byte, error) {
	slashingMarshaling := make([][]byte, params.BeaconConfig().EpochsPerSlashingsVector)
	for i := 0; i < len(slashings) && i < len(slashingMarshaling); i++ {
		slashBuf := make([]byte, 8)
		binary.LittleEndian.PutUint64(slashBuf, slashings[i])
		slashingMarshaling[i] = slashBuf
	}
	slashingChunks, err := pack(slashingMarshaling)
	if err != nil {
		return [32]byte{}, errors.Wrap(err, "could not pack slashings into chunks")
	}
	return bitwiseMerkleize(hashutil.CustomSHA256Hasher(), slashingChunks, uint64(len(slashingChunks)), uint64(len(slashingChunks)))
}<|MERGE_RESOLUTION|>--- conflicted
+++ resolved
@@ -78,14 +78,9 @@
 	if state == nil {
 		return nil, errors.New("nil state")
 	}
-<<<<<<< HEAD
+	hasher := hashutil.CustomSHA256Hasher()
 	// There are 21 fields in the beacon state.
 	fieldRoots := make([][]byte, 21)
-=======
-	hasher := hashutil.CustomSHA256Hasher()
-	// There are 20 fields in the beacon state.
-	fieldRoots := make([][]byte, 20)
->>>>>>> 7e50c367
 
 	// Genesis time root.
 	genesisRoot := Uint64Root(state.GenesisTime)
