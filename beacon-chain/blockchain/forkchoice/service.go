--- conflicted
+++ resolved
@@ -107,9 +107,7 @@
 		return errors.Wrap(err, "could not save genesis state in check point cache")
 	}
 
-<<<<<<< HEAD
 	s.genesisTime = justifiedState.GenesisTime
-=======
 	if err := s.cacheGenesisState(ctx); err != nil {
 		return errors.Wrap(err, "could not cache initial sync state")
 	}
@@ -137,7 +135,6 @@
 		return errors.Wrap(err, "could not get genesis block root")
 	}
 	s.initSyncState[genesisBlkRoot] = genesisState
->>>>>>> fa7b8ab6
 
 	return nil
 }
